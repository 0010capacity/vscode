--- conflicted
+++ resolved
@@ -38,29 +38,6 @@
 		const fileCategory = nls.localize('file', "File");
 
 		registry.registerWorkbenchAction(new SyncActionDescriptor(CloseWorkspaceAction, CloseWorkspaceAction.ID, CloseWorkspaceAction.LABEL, { primary: KeyChord(KeyMod.CtrlCmd | KeyCode.KEY_K, KeyCode.KEY_F) }), 'File: Close Workspace', fileCategory);
-<<<<<<< HEAD
-
-		const recentFilesPickerContext = ContextKeyExpr.and(inQuickOpenContext, ContextKeyExpr.has(inRecentFilesPickerContextKey));
-
-		const quickOpenNavigateNextInRecentFilesPickerId = 'workbench.action.quickOpenNavigateNextInRecentFilesPicker';
-		KeybindingsRegistry.registerCommandAndKeybindingRule({
-			id: quickOpenNavigateNextInRecentFilesPickerId,
-			weight: KeybindingWeight.WorkbenchContrib + 50,
-			handler: getQuickNavigateHandler(quickOpenNavigateNextInRecentFilesPickerId, true),
-			when: recentFilesPickerContext,
-			primary: KeyMod.CtrlCmd | KeyCode.KEY_R,
-			mac: { primary: KeyMod.WinCtrl | KeyCode.KEY_R }
-		});
-
-		const quickOpenNavigatePreviousInRecentFilesPicker = 'workbench.action.quickOpenNavigatePreviousInRecentFilesPicker';
-		KeybindingsRegistry.registerCommandAndKeybindingRule({
-			id: quickOpenNavigatePreviousInRecentFilesPicker,
-			weight: KeybindingWeight.WorkbenchContrib + 50,
-			handler: getQuickNavigateHandler(quickOpenNavigatePreviousInRecentFilesPicker, false),
-			when: recentFilesPickerContext,
-			primary: KeyMod.CtrlCmd | KeyMod.Shift | KeyCode.KEY_R,
-			mac: { primary: KeyMod.WinCtrl | KeyMod.Shift | KeyCode.KEY_R }
-		});
 
 		MenuRegistry.appendMenuItem(MenuId.EditorTitleContext, {
 			command: { id: REVEAL_IN_OS_COMMAND_ID, title: REVEAL_IN_OS_LABEL },
@@ -72,8 +49,6 @@
 			when: ResourceContextKey.Scheme.isEqualTo(Schemas.userData),
 			group: '2_files'
 		});
-=======
->>>>>>> 34474098
 	})();
 
 	// Actions: View
