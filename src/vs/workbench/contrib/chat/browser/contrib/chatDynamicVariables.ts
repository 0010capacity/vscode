--- conflicted
+++ resolved
@@ -43,7 +43,6 @@
 
 export const dynamicVariableDecorationType = 'chat-dynamic-variable';
 
-<<<<<<< HEAD
 function changeIsBeforeVariable(changeRange: IRange, variableRange: IRange): boolean {
 	return (
 		changeRange.endLineNumber < variableRange.startLineNumber ||
@@ -57,13 +56,12 @@
 		(changeRange.startLineNumber === variableRange.endLineNumber && changeRange.startColumn >= variableRange.endColumn)
 	);
 }
-=======
+
 /**
  * Type of dynamic variables. Can be either a file reference or
  * another dynamic variable (e.g., a `#sym`, `#kb`, etc.).
  */
 type TDynamicVariable = IDynamicVariable | ChatFileReference;
->>>>>>> d6d2cd0c
 
 export class ChatDynamicVariableModel extends Disposable implements IChatWidgetContrib {
 	public static readonly ID = 'chatDynamicVariableModel';
@@ -88,7 +86,7 @@
 		this._register(widget.inputEditor.onDidChangeModelContent(e => {
 			e.changes.forEach(c => {
 				// Don't mutate entries in _variables, since they will be returned from the getter
-				this._variables = coalesce(this._variables.map(ref => {
+				this._variables = coalesce(this._variables.map((ref): TDynamicVariable | null => {
 					const intersection = Range.intersectRanges(ref.range, c.range);
 					if (intersection && !intersection.isEmpty()) {
 						// The reference text was changed, it's broken.
@@ -109,7 +107,6 @@
 
 						return null;
 					} else if (Range.compareRangesUsingStarts(ref.range, c.range) > 0) {
-<<<<<<< HEAD
 						// Determine if the change is before, after, or overlaps with the variable range.
 						if (changeIsBeforeVariable(c.range, ref.range)) {
 
@@ -144,28 +141,22 @@
 								// Change is on lines before the variable line
 								columnDelta = 0;
 							}
-=======
-						const delta = c.text.length - c.rangeLength;
-						ref.range = {
-							startLineNumber: ref.range.startLineNumber,
-							startColumn: ref.range.startColumn + delta,
-							endLineNumber: ref.range.endLineNumber,
-							endColumn: ref.range.endColumn + delta,
-						};
-
-						return ref;
-					}
->>>>>>> d6d2cd0c
-
-							return {
-								...ref,
-								range: {
-									startLineNumber: ref.range.startLineNumber + lineDelta,
-									startColumn: ref.range.startColumn + columnDelta,
-									endLineNumber: ref.range.endLineNumber + lineDelta,
-									endColumn: ref.range.endColumn + columnDelta
-								}
+
+							const newRange = {
+								startLineNumber: ref.range.startLineNumber + lineDelta,
+								startColumn: ref.range.startColumn + columnDelta,
+								endLineNumber: ref.range.endLineNumber + lineDelta,
+								endColumn: ref.range.endColumn + columnDelta
 							};
+							if (ref instanceof ChatFileReference) {
+								ref.range = newRange;
+								return ref;
+							} else {
+								return {
+									...ref,
+									range: newRange
+								};
+							}
 						} else if (changeIsAfterVariable(c.range, ref.range)) {
 							// Change is after the variable no adjustment needed.
 							return ref;
@@ -174,6 +165,7 @@
 							return null;
 						}
 					}
+
 					return ref;
 				}));
 			});
