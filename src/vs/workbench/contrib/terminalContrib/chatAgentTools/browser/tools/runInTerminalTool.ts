/*---------------------------------------------------------------------------------------------
 *  Copyright (c) Microsoft Corporation. All rights reserved.
 *  Licensed under the MIT License. See License.txt in the project root for license information.
 *--------------------------------------------------------------------------------------------*/

import type { IMarker as IXtermMarker } from '@xterm/xterm';
import { timeout } from '../../../../../../base/common/async.js';
import { CancellationToken } from '../../../../../../base/common/cancellation.js';
import { CancellationError } from '../../../../../../base/common/errors.js';
import { MarkdownString, type IMarkdownString } from '../../../../../../base/common/htmlContent.js';
import { Disposable, DisposableStore } from '../../../../../../base/common/lifecycle.js';
import { OperatingSystem, OS } from '../../../../../../base/common/platform.js';
import { count } from '../../../../../../base/common/strings.js';
import type { URI } from '../../../../../../base/common/uri.js';
import { generateUuid } from '../../../../../../base/common/uuid.js';
import { localize } from '../../../../../../nls.js';
import { IInstantiationService } from '../../../../../../platform/instantiation/common/instantiation.js';
import { IStorageService, StorageScope, StorageTarget } from '../../../../../../platform/storage/common/storage.js';
import { ITelemetryService } from '../../../../../../platform/telemetry/common/telemetry.js';
import { TerminalCapability } from '../../../../../../platform/terminal/common/capabilities/capabilities.js';
import { ITerminalLogService } from '../../../../../../platform/terminal/common/terminal.js';
import { IWorkspaceContextService } from '../../../../../../platform/workspace/common/workspace.js';
import { IRemoteAgentService } from '../../../../../services/remote/common/remoteAgentService.js';
import { IChatService, type IChatTerminalToolInvocationData } from '../../../../chat/common/chatService.js';
import { CountTokensCallback, ILanguageModelToolsService, IPreparedToolInvocation, IToolData, IToolImpl, IToolInvocation, IToolInvocationPreparationContext, IToolResult, ToolDataSource, ToolProgress, type IToolConfirmationAction, type IToolConfirmationMessages } from '../../../../chat/common/languageModelToolsService.js';
import { ITerminalService, type ITerminalInstance } from '../../../../terminal/browser/terminal.js';
import type { XtermTerminal } from '../../../../terminal/browser/xterm/xtermTerminal.js';
import { ITerminalProfileResolverService } from '../../../../terminal/common/terminal.js';
import { getRecommendedToolsOverRunInTerminal } from '../alternativeRecommendation.js';
import { getOutput } from '../bufferOutputPolling.js';
import { CommandLineAutoApprover, type IAutoApproveRule, type ICommandApprovalResult, type ICommandApprovalResultWithReason } from '../commandLineAutoApprover.js';
import { BasicExecuteStrategy } from '../executeStrategy/basicExecuteStrategy.js';
import type { ITerminalExecuteStrategy } from '../executeStrategy/executeStrategy.js';
import { NoneExecuteStrategy } from '../executeStrategy/noneExecuteStrategy.js';
import { RichExecuteStrategy } from '../executeStrategy/richExecuteStrategy.js';
import { isPowerShell } from '../runInTerminalHelpers.js';
import { extractInlineSubCommands, splitCommandLineIntoSubCommands } from '../subCommands.js';
import { ShellIntegrationQuality, ToolTerminalCreator, type IToolTerminal } from '../toolTerminalCreator.js';
import { Codicon } from '../../../../../../base/common/codicons.js';
import { OutputMonitor } from '../outputMonitor.js';
import type { TerminalNewAutoApproveButtonData } from '../../../../chat/browser/chatContentParts/toolInvocationParts/chatTerminalToolSubPart.js';
import type { SingleOrMany } from '../../../../../../base/common/types.js';
import { asArray } from '../../../../../../base/common/arrays.js';

const TERMINAL_SESSION_STORAGE_KEY = 'chat.terminalSessions';

interface IStoredTerminalAssociation {
	sessionId: string;
	id: string;
	shellIntegrationQuality: ShellIntegrationQuality;
	isBackground?: boolean;
}

export const RunInTerminalToolData: IToolData = {
	id: 'run_in_terminal',
	toolReferenceName: 'runInTerminal',
	displayName: localize('runInTerminalTool.displayName', 'Run in Terminal'),
	modelDescription: [
		'This tool allows you to execute shell commands in a persistent terminal session, preserving environment variables, working directory, and other context across multiple commands.',
		'',
		'Command Execution:',
		'- Supports multi-line commands',
		'',
		'Directory Management:',
		'- Must use absolute paths to avoid navigation issues.',
		'',
		'Program Execution:',
		'- Supports Python, Node.js, and other executables.',
		'- Install dependencies via pip, npm, etc.',
		'',
		'Background Processes:',
		'- For long-running tasks (e.g., servers), set isBackground=true.',
		'- Returns a terminal ID for checking status and runtime later.',
		'',
		'Output Management:',
		'- Output is automatically truncated if longer than 60KB to prevent context overflow',
		'- Use filters like \'head\', \'tail\', \'grep\' to limit output size',
		'- For pager commands, disable paging: use \'git --no-pager\' or add \'| cat\'',
		'',
		'Best Practices:',
		'- Be specific with commands to avoid excessive output',
		'- Use targeted queries instead of broad scans',
		'- Consider using \'wc -l\' to count before listing many items'
	].join('\n'),
	userDescription: localize('runInTerminalTool.userDescription', 'Tool for running commands in the terminal'),
	source: ToolDataSource.Internal,
	inputSchema: {
		type: 'object',
		properties: {
			command: {
				type: 'string',
				description: 'The command to run in the terminal.'
			},
			explanation: {
				type: 'string',
				description: 'A one-sentence description of what the command does. This will be shown to the user before the command is run.'
			},
			isBackground: {
				type: 'boolean',
				description: 'Whether the command starts a background process. If true, the command will run in the background and you will not see the output. If false, the tool call will block on the command finishing, and then you will get the output. Examples of background processes: building in watch mode, starting a server. You can check the output of a background process later on by using get_terminal_output.'
			},
		},
		required: [
			'command',
			'explanation',
			'isBackground',
		]
	}
};

export interface IRunInTerminalInputParams {
	command: string;
	explanation: string;
	isBackground: boolean;
}

/**
 * A set of characters to ignore when reporting telemetry
 */
const telemetryIgnoredSequences = [
	'\x1b[I', // Focus in
	'\x1b[O', // Focus out
];

const promptInjectionWarningCommandsLower = [
	'curl',
	'wget',
];
const promptInjectionWarningCommandsLowerPwshOnly = [
	'invoke-restmethod',
	'invoke-webrequest',
	'irm',
	'iwr',
];

export class RunInTerminalTool extends Disposable implements IToolImpl {

	protected readonly _commandLineAutoApprover: CommandLineAutoApprover;
	protected readonly _sessionTerminalAssociations: Map<string, IToolTerminal> = new Map();

	// Immutable window state
	protected readonly _osBackend: Promise<OperatingSystem>;

	private static readonly _backgroundExecutions = new Map<string, BackgroundTerminalExecution>();
	public static getBackgroundOutput(id: string): string {
		const backgroundExecution = RunInTerminalTool._backgroundExecutions.get(id);
		if (!backgroundExecution) {
			throw new Error('Invalid terminal ID');
		}
		return backgroundExecution.getOutput();
	}

	constructor(
		@IInstantiationService private readonly _instantiationService: IInstantiationService,
		@ILanguageModelToolsService private readonly _languageModelToolsService: ILanguageModelToolsService,
		@IStorageService private readonly _storageService: IStorageService,
		@ITelemetryService private readonly _telemetryService: ITelemetryService,
		@ITerminalLogService private readonly _logService: ITerminalLogService,
		@ITerminalProfileResolverService private readonly _terminalProfileResolverService: ITerminalProfileResolverService,
		@ITerminalService private readonly _terminalService: ITerminalService,
		@IRemoteAgentService private readonly _remoteAgentService: IRemoteAgentService,
		@IChatService private readonly _chatService: IChatService,
		@IWorkspaceContextService private readonly _workspaceContextService: IWorkspaceContextService,
	) {
		super();

		this._commandLineAutoApprover = this._register(_instantiationService.createInstance(CommandLineAutoApprover));
		this._osBackend = this._remoteAgentService.getEnvironment().then(remoteEnv => remoteEnv?.os ?? OS);

		// Restore terminal associations from storage
		this._restoreTerminalAssociations();
		this._register(this._terminalService.onDidDisposeInstance(e => {
			for (const [sessionId, toolTerminal] of this._sessionTerminalAssociations.entries()) {
				if (e === toolTerminal.instance) {
					this._sessionTerminalAssociations.delete(sessionId);
				}
			}
		}));

		// Listen for chat session disposal to clean up associated terminals
		this._register(this._chatService.onDidDisposeSession(e => {
			this._cleanupSessionTerminals(e.sessionId);
		}));
	}

	async prepareToolInvocation(context: IToolInvocationPreparationContext, token: CancellationToken): Promise<IPreparedToolInvocation | undefined> {
		const args = context.parameters as IRunInTerminalInputParams;

		const alternativeRecommendation = getRecommendedToolsOverRunInTerminal(args.command, this._languageModelToolsService);
		const presentation = alternativeRecommendation ? 'hidden' : undefined;

		const os = await this._osBackend;
		const shell = await this._terminalProfileResolverService.getDefaultShell({
			os,
			remoteAuthority: this._remoteAgentService.getConnection()?.remoteAuthority
		});
		const language = os === OperatingSystem.Windows ? 'pwsh' : 'sh';

		const instance = context.chatSessionId ? this._sessionTerminalAssociations.get(context.chatSessionId)?.instance : undefined;
		const terminalToolSessionId = generateUuid();

		let toolEditedCommand: string | undefined = await this._rewriteCommandIfNeeded(args, instance, shell);
		if (toolEditedCommand === args.command) {
			toolEditedCommand = undefined;
		}

		let autoApproveInfo: IMarkdownString | undefined;
		let confirmationMessages: IToolConfirmationMessages | undefined;
		if (alternativeRecommendation) {
			confirmationMessages = undefined;
		} else {
			const actualCommand = toolEditedCommand ?? args.command;
			const subCommands = splitCommandLineIntoSubCommands(actualCommand, shell, os);
			const inlineSubCommands = subCommands.map(e => Array.from(extractInlineSubCommands(e, shell, os))).flat();
			const allSubCommands = [...subCommands, ...inlineSubCommands];
			const subCommandResults = allSubCommands.map(e => this._commandLineAutoApprover.isCommandAutoApproved(e, shell, os));
			const commandLineResult = this._commandLineAutoApprover.isCommandLineAutoApproved(actualCommand);
			const autoApproveReasons: string[] = [
				...subCommandResults.map(e => e.reason),
				commandLineResult.reason,
			];

			let isAutoApproved = false;
			let isDenied = false;
			let autoApproveReason: 'subCommand' | 'commandLine' | undefined;
			let autoApproveDefault: boolean | undefined;

			const deniedSubCommandResult = subCommandResults.find(e => e.result === 'denied');
			if (deniedSubCommandResult) {
				this._logService.info('autoApprove: Sub-command DENIED auto approval');
				isDenied = true;
				autoApproveDefault = deniedSubCommandResult.rule?.isDefaultRule;
				autoApproveReason = 'subCommand';
			} else if (commandLineResult.result === 'denied') {
				this._logService.info('autoApprove: Command line DENIED auto approval');
				isDenied = true;
				autoApproveDefault = commandLineResult.rule?.isDefaultRule;
				autoApproveReason = 'commandLine';
			} else {
				if (subCommandResults.every(e => e.result === 'approved')) {
					this._logService.info('autoApprove: All sub-commands auto-approved');
					autoApproveReason = 'subCommand';
					isAutoApproved = true;
					autoApproveDefault = subCommandResults.every(e => e.rule?.isDefaultRule);
				} else {
					this._logService.info('autoApprove: All sub-commands NOT auto-approved');
					if (commandLineResult.result === 'approved') {
						this._logService.info('autoApprove: Command line auto-approved');
						autoApproveReason = 'commandLine';
						isAutoApproved = true;
						autoApproveDefault = commandLineResult.rule?.isDefaultRule;
					} else {
						this._logService.info('autoApprove: Command line NOT auto-approved');
					}
				}
			}

			function formatRuleLinks(result: SingleOrMany<{ result: ICommandApprovalResult; rule?: IAutoApproveRule; reason: string }>): string {
				return asArray(result).map(e => {
					return `[\`${e.rule!.sourceText}\`](settings_${e.rule!.sourceTarget} "${localize('ruleTooltip', 'View rule in settings')}")`;
				}).join(', ');
			}
			if (isAutoApproved) {
				switch (autoApproveReason) {
					case 'commandLine': {
						if (commandLineResult.rule) {
							autoApproveInfo = new MarkdownString(`_${localize('autoApprove.rule', 'Auto approved by rule {0}', formatRuleLinks(commandLineResult))}_`);
						}
						break;
					}
					case 'subCommand': {
<<<<<<< HEAD
						if (subCommandResults.length === 1) {
							autoApproveInfo = new MarkdownString(`_${localize('autoApprove.rule', 'Auto approved by rule {0}', formatRuleLinks(subCommandResults))}_`);
						} else if (subCommandResults.length > 1) {
							autoApproveInfo = new MarkdownString(`_${localize('autoApprove.rules', 'Auto approved by rules {0}', formatRuleLinks(subCommandResults))}_`);
=======
						const uniqueRules = Array.from(new Set(subCommandResults.map(e => `[\`${e.rule!.sourceText}\`](settings_${e.rule!.sourceTarget})`)));
						if (uniqueRules.length === 1) {
							autoApproveInfo = new MarkdownString(`_${localize('autoApprove.rule', 'Auto approved by rule {0}', uniqueRules[0])}_`);
						} else if (uniqueRules.length > 1) {
							autoApproveInfo = new MarkdownString(`_${localize('autoApprove.rules', 'Auto approved by rules {0}', uniqueRules.join(', '))}_`);
>>>>>>> 7ca850c7
						}
						break;
					}
				}
			} else if (isDenied) {
				switch (autoApproveReason) {
					case 'commandLine': {
						if (commandLineResult.rule) {
							autoApproveInfo = new MarkdownString(`_${localize('autoApproveDenied.rule', 'Auto approval denied by rule {0}', formatRuleLinks(commandLineResult))}_`);
						}
						break;
					}
					case 'subCommand': {
						const deniedRules = subCommandResults.filter(e => e.result === 'denied');
<<<<<<< HEAD
						if (deniedRules.length === 1) {
							autoApproveInfo = new MarkdownString(`_${localize('autoApproveDenied.rule', 'Auto approval denied by rule {0}', formatRuleLinks(deniedRules))}_`);
						} else if (deniedRules.length > 1) {
							autoApproveInfo = new MarkdownString(`_${localize('autoApproveDenied.rules', 'Auto approval denied by rules {0}', formatRuleLinks(deniedRules))}_`);
=======
						const uniqueRules = Array.from(new Set(deniedRules.map(e => `[\`${e.rule!.sourceText}\`](settings_${e.rule!.sourceTarget})`)));
						if (uniqueRules.length === 1) {
							autoApproveInfo = new MarkdownString(`_${localize('autoApproveDenied.rule', 'Auto approval denied by rule {0}', uniqueRules[0])}_`);
						} else if (uniqueRules.length > 1) {
							autoApproveInfo = new MarkdownString(`_${localize('autoApproveDenied.rules', 'Auto approval denied by rules {0}', uniqueRules.join(', '))}_`);
>>>>>>> 7ca850c7
						}
						break;
					}
				}
			}

			// TODO: Surface reason on tool part https://github.com/microsoft/vscode/issues/256780
			for (const reason of autoApproveReasons) {
				this._logService.info(`- ${reason}`);
			}

			// Send telemetry about auto approval process
			this._sendTelemetryPrepare({
				terminalToolSessionId,
				autoApproveResult: isAutoApproved ? 'approved' : isDenied ? 'denied' : 'manual',
				autoApproveReason,
				autoApproveDefault,
			});

			// Add a disclaimer warning about prompt injection for common commands that return
			// content from the web
			let disclaimer: IMarkdownString | undefined;
			const subCommandsLowerFirstWordOnly = subCommands.map(command => command.split(' ')[0].toLowerCase());
			if (!isAutoApproved && (
				subCommandsLowerFirstWordOnly.some(command => promptInjectionWarningCommandsLower.includes(command)) ||
				(isPowerShell(shell, os) && subCommandsLowerFirstWordOnly.some(command => promptInjectionWarningCommandsLowerPwshOnly.includes(command)))
			)) {
				disclaimer = new MarkdownString(`$(${Codicon.info.id}) ` + localize('runInTerminal.promptInjectionDisclaimer', 'Web content may contain malicious code or attempt prompt injection attacks.'), { supportThemeIcons: true });
			}

			let customActions: IToolConfirmationAction[] | undefined;
			if (!isAutoApproved) {
				customActions = this._generateAutoApproveActions(args.command, subCommands, { subCommandResults, commandLineResult });
			}

			confirmationMessages = isAutoApproved ? undefined : {
				title: args.isBackground
					? localize('runInTerminal.background', "Run command in background terminal")
					: localize('runInTerminal.foreground', "Run command in terminal"),
				message: new MarkdownString(args.explanation),
				disclaimer,
				terminalCustomActions: customActions,
			};
		}

		return {
			confirmationMessages,
			presentation,
			toolSpecificData: {
				kind: 'terminal',
				terminalToolSessionId,
				commandLine: {
					original: args.command,
					toolEdited: toolEditedCommand
				},
				language,
				alternativeRecommendation,
				autoApproveInfo,
			}
		};
	}

	async invoke(invocation: IToolInvocation, _countTokens: CountTokensCallback, _progress: ToolProgress, token: CancellationToken): Promise<IToolResult> {
		const toolSpecificData = invocation.toolSpecificData as IChatTerminalToolInvocationData | undefined;
		if (!toolSpecificData) {
			throw new Error('toolSpecificData must be provided for this tool');
		}
		if (toolSpecificData.alternativeRecommendation) {
			return {
				content: [{
					kind: 'text',
					value: toolSpecificData.alternativeRecommendation
				}]
			};
		}

		const args = invocation.parameters as IRunInTerminalInputParams;
		this._logService.debug(`RunInTerminalTool: Invoking with options ${JSON.stringify(args)}`);
		let toolResultMessage: string | undefined;

		const chatSessionId = invocation.context?.sessionId ?? 'no-chat-session';
		const command = toolSpecificData.commandLine.userEdited ?? toolSpecificData.commandLine.toolEdited ?? toolSpecificData.commandLine.original;
		const didUserEditCommand = (
			toolSpecificData.commandLine.userEdited !== undefined &&
			toolSpecificData.commandLine.userEdited !== toolSpecificData.commandLine.original
		);
		const didToolEditCommand = (
			!didUserEditCommand &&
			toolSpecificData.commandLine.toolEdited !== undefined &&
			toolSpecificData.commandLine.toolEdited !== toolSpecificData.commandLine.original
		);

		if (token.isCancellationRequested) {
			throw new CancellationError();
		}

		let error: string | undefined;
		const isNewSession = !args.isBackground && !this._sessionTerminalAssociations.has(chatSessionId);

		const timingStart = Date.now();
		const termId = generateUuid();

		const store = new DisposableStore();

		this._logService.debug(`RunInTerminalTool: Creating ${args.isBackground ? 'background' : 'foreground'} terminal. termId=${termId}, chatSessionId=${chatSessionId}`);
		const toolTerminal = await (args.isBackground
			? this._initBackgroundTerminal(chatSessionId, termId, token)
			: this._initForegroundTerminal(chatSessionId, termId, token));

		this._terminalService.setActiveInstance(toolTerminal.instance);
		this._terminalService.revealTerminal(toolTerminal.instance, true);
		const timingConnectMs = Date.now() - timingStart;

		const xterm = await toolTerminal.instance.xtermReadyPromise;
		if (!xterm) {
			throw new Error('Instance was disposed before xterm.js was ready');
		}

		let inputUserChars = 0;
		let inputUserSigint = false;
		store.add(xterm.raw.onData(data => {
			if (!telemetryIgnoredSequences.includes(data)) {
				inputUserChars += data.length;
			}
			inputUserSigint ||= data === '\x03';
		}));

		if (args.isBackground) {
			let outputAndIdle: { terminalExecutionIdleBeforeTimeout: boolean; output: string; pollDurationMs?: number; modelOutputEvalResponse?: string } | undefined = undefined;
			let outputMonitor: OutputMonitor | undefined = undefined;
			try {
				this._logService.debug(`RunInTerminalTool: Starting background execution \`${command}\``);

				const execution = new BackgroundTerminalExecution(toolTerminal.instance, xterm, command);
				RunInTerminalTool._backgroundExecutions.set(termId, execution);

				outputMonitor = this._instantiationService.createInstance(OutputMonitor, execution);
				store.add(outputMonitor);

				outputAndIdle = await outputMonitor.startMonitoring(this._chatService, command, invocation.context!, token);
				if (token.isCancellationRequested) {
					throw new CancellationError();
				}

				let resultText = (
					didUserEditCommand
						? `Note: The user manually edited the command to \`${command}\`, and that command is now running in terminal with ID=${termId}`
						: didToolEditCommand
							? `Note: The tool simplified the command to \`${command}\`, and that command is now running in terminal with ID=${termId}`
							: `Command is running in terminal with ID=${termId}`
				);
				if (outputAndIdle && outputAndIdle.modelOutputEvalResponse) {
					resultText += `\n\ The command became idle with output:\n${outputAndIdle.modelOutputEvalResponse}`;
				} else if (outputAndIdle) {
					resultText += `\n\ The command is still running, with output:\n${outputAndIdle.output}`;
				}
				return {
					content: [{
						kind: 'text',
						value: resultText,
					}]
				};
			} catch (e) {
				if (termId) {
					RunInTerminalTool._backgroundExecutions.get(termId)?.dispose();
					RunInTerminalTool._backgroundExecutions.delete(termId);
				}
				error = e instanceof CancellationError ? 'canceled' : 'unexpectedException';
				throw e;
			} finally {
				store.dispose();
				this._logService.debug(`RunInTerminalTool: Finished polling \`${outputAndIdle?.output.length}\` lines of output in \`${outputAndIdle?.pollDurationMs}\``);
				const timingExecuteMs = Date.now() - timingStart;
				this._sendTelemetryInvoke(toolTerminal.instance, {
					terminalToolSessionId: toolSpecificData.terminalToolSessionId,
					didUserEditCommand,
					didToolEditCommand,
					shellIntegrationQuality: toolTerminal.shellIntegrationQuality,
					isBackground: true,
					error,
					exitCode: undefined,
					isNewSession: true,
					timingExecuteMs,
					timingConnectMs,
					terminalExecutionIdleBeforeTimeout: outputAndIdle?.terminalExecutionIdleBeforeTimeout,
					outputLineCount: outputAndIdle?.output ? count(outputAndIdle.output, '\n') : 0,
					pollDurationMs: outputAndIdle?.pollDurationMs,
					inputUserChars,
					inputUserSigint,
				});
			}
		} else {
			let terminalResult = '';

			let outputLineCount = -1;
			let exitCode: number | undefined;
			try {
				let strategy: ITerminalExecuteStrategy;
				const commandDetection = toolTerminal.instance.capabilities.get(TerminalCapability.CommandDetection);
				switch (toolTerminal.shellIntegrationQuality) {
					case ShellIntegrationQuality.None: {
						strategy = this._instantiationService.createInstance(NoneExecuteStrategy, toolTerminal.instance);
						toolResultMessage = '$(info) Enable [shell integration](https://code.visualstudio.com/docs/terminal/shell-integration) to improve command detection';
						break;
					}
					case ShellIntegrationQuality.Basic: {
						strategy = this._instantiationService.createInstance(BasicExecuteStrategy, toolTerminal.instance, commandDetection!);
						break;
					}
					case ShellIntegrationQuality.Rich: {
						strategy = this._instantiationService.createInstance(RichExecuteStrategy, toolTerminal.instance, commandDetection!);
						break;
					}
				}
				this._logService.debug(`RunInTerminalTool: Using \`${strategy.type}\` execute strategy for command \`${command}\``);
				const executeResult = await strategy.execute(command, token);
				if (token.isCancellationRequested) {
					throw new CancellationError();
				}

				this._logService.debug(`RunInTerminalTool: Finished \`${strategy.type}\` execute strategy with exitCode \`${executeResult.exitCode}\`, result.length \`${executeResult.output?.length}\`, error \`${executeResult.error}\``);
				outputLineCount = executeResult.output === undefined ? 0 : count(executeResult.output.trim(), '\n') + 1;
				exitCode = executeResult.exitCode;
				error = executeResult.error;

				const resultArr: string[] = [];
				if (executeResult.output !== undefined) {
					resultArr.push(executeResult.output);
				}
				if (executeResult.additionalInformation) {
					resultArr.push(executeResult.additionalInformation);
				}
				terminalResult = resultArr.join('\n\n');

			} catch (e) {
				this._logService.debug(`RunInTerminalTool: Threw exception`);
				toolTerminal.instance.dispose();
				error = e instanceof CancellationError ? 'canceled' : 'unexpectedException';
				throw e;
			} finally {
				store.dispose();
				const timingExecuteMs = Date.now() - timingStart;
				this._sendTelemetryInvoke(toolTerminal.instance, {
					terminalToolSessionId: toolSpecificData.terminalToolSessionId,
					didUserEditCommand,
					didToolEditCommand,
					isBackground: false,
					shellIntegrationQuality: toolTerminal.shellIntegrationQuality,
					error,
					isNewSession,
					outputLineCount,
					exitCode,
					timingExecuteMs,
					timingConnectMs,
					inputUserChars,
					inputUserSigint,
				});
			}

			const resultText: string[] = [];
			if (didUserEditCommand) {
				resultText.push(`Note: The user manually edited the command to \`${command}\`, and this is the output of running that command instead:\n`);
			} else if (didToolEditCommand) {
				resultText.push(`Note: The tool simplified the command to \`${command}\`, and this is the output of running that command instead:\n`);
			}
			resultText.push(terminalResult);

			if (toolSpecificData.autoApproveInfo) {
				if (toolResultMessage) {
					toolResultMessage = `${toolSpecificData.autoApproveInfo.value}\n\n${toolResultMessage}`;
				} else {
					toolResultMessage = toolSpecificData.autoApproveInfo.value;
				}
			}

			return {
				toolResultMessage: new MarkdownString(toolResultMessage),
				content: [{
					kind: 'text',
					value: resultText.join(''),
				}]
			};
		}
	}

	private async _initBackgroundTerminal(chatSessionId: string, termId: string, token: CancellationToken): Promise<IToolTerminal> {
		this._logService.debug(`RunInTerminalTool: Creating background terminal with ID=${termId}`);
		const toolTerminal = await this._instantiationService.createInstance(ToolTerminalCreator).createTerminal(token);
		this._sessionTerminalAssociations.set(chatSessionId, toolTerminal);
		if (token.isCancellationRequested) {
			toolTerminal.instance.dispose();
			throw new CancellationError();
		}
		await this._setupProcessIdAssociation(toolTerminal, chatSessionId, termId, true);
		return toolTerminal;
	}

	private async _initForegroundTerminal(chatSessionId: string, termId: string, token: CancellationToken): Promise<IToolTerminal> {
		const cachedTerminal = this._sessionTerminalAssociations.get(chatSessionId);
		if (cachedTerminal) {
			this._logService.debug(`RunInTerminalTool: Using cached foreground terminal with session ID \`${chatSessionId}\``);
			return cachedTerminal;
		}
		const toolTerminal = await this._instantiationService.createInstance(ToolTerminalCreator).createTerminal(token);
		this._sessionTerminalAssociations.set(chatSessionId, toolTerminal);
		if (token.isCancellationRequested) {
			toolTerminal.instance.dispose();
			throw new CancellationError();
		}
		await this._setupProcessIdAssociation(toolTerminal, chatSessionId, termId, false);
		return toolTerminal;
	}

	protected async _rewriteCommandIfNeeded(args: IRunInTerminalInputParams, instance: Pick<ITerminalInstance, 'getCwdResource'> | undefined, shell: string): Promise<string> {
		const commandLine = args.command;
		const os = await this._osBackend;

		// Re-write the command if it starts with `cd <dir> && <suffix>` or `cd <dir>; <suffix>`
		// to just `<suffix>` if the directory matches the current terminal's cwd. This simplifies
		// the result in the chat by removing redundancies that some models like to add.
		const isPwsh = isPowerShell(shell, os);
		const cdPrefixMatch = commandLine.match(
			isPwsh
				? /^(?:cd(?: \/d)?|Set-Location(?: -Path)?) (?<dir>[^\s]+) ?(?:&&|;)\s+(?<suffix>.+)$/i
				: /^cd (?<dir>[^\s]+) &&\s+(?<suffix>.+)$/
		);
		const cdDir = cdPrefixMatch?.groups?.dir;
		const cdSuffix = cdPrefixMatch?.groups?.suffix;
		if (cdDir && cdSuffix) {
			let cwd: URI | undefined;

			// Get the current session terminal's cwd
			if (instance) {
				cwd = await instance.getCwdResource();
			}

			// If a terminal is not available, use the workspace root
			if (!cwd) {
				const workspaceFolders = this._workspaceContextService.getWorkspace().folders;
				if (workspaceFolders.length === 1) {
					cwd = workspaceFolders[0].uri;
				}
			}

			// Re-write the command if it matches the cwd
			if (cwd) {
				// Remove any surrounding quotes
				let cdDirPath = cdDir;
				if (cdDirPath.startsWith('"') && cdDirPath.endsWith('"')) {
					cdDirPath = cdDirPath.slice(1, -1);
				}
				// Normalize trailing slashes
				cdDirPath = cdDirPath.replace(/(?:[\\\/])$/, '');
				let cwdFsPath = cwd.fsPath.replace(/(?:[\\\/])$/, '');
				// Case-insensitive comparison on Windows
				if (os === OperatingSystem.Windows) {
					cdDirPath = cdDirPath.toLowerCase();
					cwdFsPath = cwdFsPath.toLowerCase();
				}
				if (cdDirPath === cwdFsPath) {
					return cdSuffix;
				}
			}
		}

		return commandLine;
	}

	private _restoreTerminalAssociations(): void {
		const storedAssociations = this._storageService.get(TERMINAL_SESSION_STORAGE_KEY, StorageScope.WORKSPACE, '{}');
		try {
			const associations: Record<number, IStoredTerminalAssociation> = JSON.parse(storedAssociations);

			// Find existing terminals and associate them with sessions
			for (const instance of this._terminalService.instances) {
				if (instance.processId) {
					const association = associations[instance.processId];
					if (association) {
						this._logService.debug(`RunInTerminalTool: Restored terminal association for PID ${instance.processId}, session ${association.sessionId}`);
						const toolTerminal: IToolTerminal = {
							instance,
							shellIntegrationQuality: association.shellIntegrationQuality
						};
						this._sessionTerminalAssociations.set(association.sessionId, toolTerminal);

						// Listen for terminal disposal to clean up storage
						this._register(instance.onDisposed(() => {
							this._removeProcessIdAssociation(instance.processId!);
						}));
					}
				}
			}
		} catch (error) {
			this._logService.debug(`RunInTerminalTool: Failed to restore terminal associations: ${error}`);
		}
	}

	private async _setupProcessIdAssociation(toolTerminal: IToolTerminal, chatSessionId: string, termId: string, isBackground: boolean) {
		await this._associateProcessIdWithSession(toolTerminal.instance, chatSessionId, termId, toolTerminal.shellIntegrationQuality, isBackground);
		this._register(toolTerminal.instance.onDisposed(() => {
			if (toolTerminal!.instance.processId) {
				this._removeProcessIdAssociation(toolTerminal!.instance.processId);
			}
		}));
	}

	private async _associateProcessIdWithSession(terminal: ITerminalInstance, sessionId: string, id: string, shellIntegrationQuality: ShellIntegrationQuality, isBackground?: boolean): Promise<void> {
		try {
			// Wait for process ID with timeout
			const pid = await Promise.race([
				terminal.processReady.then(() => terminal.processId),
				timeout(5000).then(() => { throw new Error('Timeout'); })
			]);

			if (typeof pid === 'number') {
				const storedAssociations = this._storageService.get(TERMINAL_SESSION_STORAGE_KEY, StorageScope.WORKSPACE, '{}');
				const associations: Record<number, IStoredTerminalAssociation> = JSON.parse(storedAssociations);

				const existingAssociation = associations[pid] || {};
				associations[pid] = {
					...existingAssociation,
					sessionId,
					shellIntegrationQuality,
					id,
					isBackground
				};

				this._storageService.store(TERMINAL_SESSION_STORAGE_KEY, JSON.stringify(associations), StorageScope.WORKSPACE, StorageTarget.USER);
				this._logService.debug(`RunInTerminalTool: Associated terminal PID ${pid} with session ${sessionId}`);
			}
		} catch (error) {
			this._logService.debug(`RunInTerminalTool: Failed to associate terminal with session: ${error}`);
		}
	}

	private async _removeProcessIdAssociation(pid: number): Promise<void> {
		try {
			const storedAssociations = this._storageService.get(TERMINAL_SESSION_STORAGE_KEY, StorageScope.WORKSPACE, '{}');
			const associations: Record<number, IStoredTerminalAssociation> = JSON.parse(storedAssociations);

			if (associations[pid]) {
				delete associations[pid];
				this._storageService.store(TERMINAL_SESSION_STORAGE_KEY, JSON.stringify(associations), StorageScope.WORKSPACE, StorageTarget.USER);
				this._logService.debug(`RunInTerminalTool: Removed terminal association for PID ${pid}`);
			}
		} catch (error) {
			this._logService.debug(`RunInTerminalTool: Failed to remove terminal association: ${error}`);
		}
	}

	private _cleanupSessionTerminals(sessionId: string): void {
		const toolTerminal = this._sessionTerminalAssociations.get(sessionId);
		if (toolTerminal) {
			this._logService.debug(`RunInTerminalTool: Cleaning up terminal for disposed chat session ${sessionId}`);

			this._sessionTerminalAssociations.delete(sessionId);
			toolTerminal.instance.dispose();

			// Clean up any background executions associated with this session
			const terminalToRemove: string[] = [];
			for (const [termId, execution] of RunInTerminalTool._backgroundExecutions.entries()) {
				if (execution.instance === toolTerminal.instance) {
					execution.dispose();
					terminalToRemove.push(termId);
				}
			}
			for (const termId of terminalToRemove) {
				RunInTerminalTool._backgroundExecutions.delete(termId);
			}
		}
	}

	private _sendTelemetryPrepare(state: {
		terminalToolSessionId: string | undefined;
		autoApproveResult: 'approved' | 'denied' | 'manual';
		autoApproveReason: 'subCommand' | 'commandLine' | undefined;
		autoApproveDefault: boolean | undefined;
	}) {
		type TelemetryEvent = {
			terminalToolSessionId: string | undefined;

			autoApproveResult: string;
			autoApproveReason: string | undefined;
			autoApproveDefault: boolean | undefined;
		};
		type TelemetryClassification = {
			owner: 'tyriar';
			comment: 'Understanding the auto approve behavior of the runInTerminal tool';

			terminalToolSessionId: { classification: 'SystemMetaData'; purpose: 'FeatureInsight'; comment: 'The session ID for this particular terminal tool invocation.' };

			autoApproveResult: { classification: 'SystemMetaData'; purpose: 'FeatureInsight'; isMeasurement: true; comment: 'Whether the command line was auto-approved' };
			autoApproveReason: { classification: 'SystemMetaData'; purpose: 'FeatureInsight'; isMeasurement: true; comment: 'The reason it was auto approved or denied' };
			autoApproveDefault: { classification: 'SystemMetaData'; purpose: 'FeatureInsight'; isMeasurement: true; comment: 'Whether the command line was auto approved due to a default rule' };
		};

		this._telemetryService.publicLog2<TelemetryEvent, TelemetryClassification>('toolUse.runInTerminal.prepare', {
			terminalToolSessionId: state.terminalToolSessionId,

			autoApproveResult: state.autoApproveResult,
			autoApproveReason: state.autoApproveReason,
			autoApproveDefault: state.autoApproveDefault,
		});
	}

	private _sendTelemetryInvoke(instance: ITerminalInstance, state: {
		terminalToolSessionId: string | undefined;
		didUserEditCommand: boolean;
		didToolEditCommand: boolean;
		error: string | undefined;
		isBackground: boolean;
		isNewSession: boolean;
		shellIntegrationQuality: ShellIntegrationQuality;
		outputLineCount: number;
		timingConnectMs: number;
		timingExecuteMs: number;
		pollDurationMs?: number;
		terminalExecutionIdleBeforeTimeout?: boolean;
		exitCode: number | undefined;
		inputUserChars: number;
		inputUserSigint: boolean;
	}) {
		type TelemetryEvent = {
			terminalSessionId: string;
			terminalToolSessionId: string | undefined;

			result: string;
			strategy: 0 | 1 | 2;
			userEditedCommand: 0 | 1;
			toolEditedCommand: 0 | 1;
			isBackground: 0 | 1;
			isNewSession: 0 | 1;
			outputLineCount: number;
			nonZeroExitCode: -1 | 0 | 1;
			timingConnectMs: number;
			pollDurationMs: number;
			timingExecuteMs: number;
			terminalExecutionIdleBeforeTimeout: boolean;

			inputUserChars: number;
			inputUserSigint: boolean;
		};
		type TelemetryClassification = {
			owner: 'tyriar';
			comment: 'Understanding the usage of the runInTerminal tool';

			terminalSessionId: { classification: 'SystemMetaData'; purpose: 'FeatureInsight'; comment: 'The session ID of the terminal instance.' };
			terminalToolSessionId: { classification: 'SystemMetaData'; purpose: 'FeatureInsight'; comment: 'The session ID for this particular terminal tool invocation.' };

			result: { classification: 'SystemMetaData'; purpose: 'FeatureInsight'; comment: 'Whether the tool ran successfully, or the type of error' };
			strategy: { classification: 'SystemMetaData'; purpose: 'FeatureInsight'; isMeasurement: true; comment: 'What strategy was used to execute the command (0=none, 1=basic, 2=rich)' };
			userEditedCommand: { classification: 'SystemMetaData'; purpose: 'FeatureInsight'; isMeasurement: true; comment: 'Whether the user edited the command' };
			toolEditedCommand: { classification: 'SystemMetaData'; purpose: 'FeatureInsight'; isMeasurement: true; comment: 'Whether the tool edited the command' };
			isBackground: { classification: 'SystemMetaData'; purpose: 'FeatureInsight'; isMeasurement: true; comment: 'Whether the command is a background command' };
			isNewSession: { classification: 'SystemMetaData'; purpose: 'FeatureInsight'; isMeasurement: true; comment: 'Whether this was the first execution for the terminal session' };
			outputLineCount: { classification: 'SystemMetaData'; purpose: 'FeatureInsight'; isMeasurement: true; comment: 'How many lines of output were produced, this is -1 when isBackground is true or if there\'s an error' };
			nonZeroExitCode: { classification: 'SystemMetaData'; purpose: 'FeatureInsight'; isMeasurement: true; comment: 'Whether the command exited with a non-zero code (-1=error/unknown, 0=zero exit code, 1=non-zero)' };
			timingConnectMs: { classification: 'SystemMetaData'; purpose: 'FeatureInsight'; isMeasurement: true; comment: 'How long the terminal took to start up and connect to' };
			timingExecuteMs: { classification: 'SystemMetaData'; purpose: 'FeatureInsight'; isMeasurement: true; comment: 'How long the terminal took to execute the command' };
			pollDurationMs: { classification: 'SystemMetaData'; purpose: 'FeatureInsight'; isMeasurement: true; comment: 'How long the tool polled for output, this is undefined when isBackground is true or if there\'s an error' };
			terminalExecutionIdleBeforeTimeout: { classification: 'SystemMetaData'; purpose: 'FeatureInsight'; isMeasurement: true; comment: 'Indicates whether a terminal became idle before the run-in-terminal tool timed out or was cancelled by the user. This occurs when no data events are received twice consecutively and the model determines, based on terminal output, that the command has completed.' };

			inputUserChars: { classification: 'SystemMetaData'; purpose: 'FeatureInsight'; isMeasurement: true; comment: 'The number of characters the user input manually, a single key stroke could map to several characters. Focus in/out sequences are not counted as part of this' };
			inputUserSigint: { classification: 'SystemMetaData'; purpose: 'FeatureInsight'; isMeasurement: true; comment: 'Whether the user input the SIGINT signal' };
		};
		this._telemetryService.publicLog2<TelemetryEvent, TelemetryClassification>('toolUse.runInTerminal', {
			terminalSessionId: instance.sessionId,
			terminalToolSessionId: state.terminalToolSessionId,

			result: state.error ?? 'success',
			strategy: state.shellIntegrationQuality === ShellIntegrationQuality.Rich ? 2 : state.shellIntegrationQuality === ShellIntegrationQuality.Basic ? 1 : 0,
			userEditedCommand: state.didUserEditCommand ? 1 : 0,
			toolEditedCommand: state.didToolEditCommand ? 1 : 0,
			isBackground: state.isBackground ? 1 : 0,
			isNewSession: state.isNewSession ? 1 : 0,
			outputLineCount: state.outputLineCount,
			nonZeroExitCode: state.exitCode === undefined ? -1 : state.exitCode === 0 ? 0 : 1,
			timingConnectMs: state.timingConnectMs,
			timingExecuteMs: state.timingExecuteMs,
			pollDurationMs: state.pollDurationMs ?? 0,
			terminalExecutionIdleBeforeTimeout: state.terminalExecutionIdleBeforeTimeout ?? false,

			inputUserChars: state.inputUserChars,
			inputUserSigint: state.inputUserSigint,
		});
	}

	private _generateAutoApproveActions(commandLine: string, subCommands: string[], autoApproveResult: { subCommandResults: ICommandApprovalResultWithReason[]; commandLineResult: ICommandApprovalResultWithReason }): IToolConfirmationAction[] {
		const actions: IToolConfirmationAction[] = [];

		// We shouldn't offer configuring rules for commands that are explicitly denied since it
		// wouldn't get auto approved with a new rule
		const canCreateAutoApproval = autoApproveResult.subCommandResults.some(e => e.result !== 'denied') || autoApproveResult.commandLineResult.result === 'denied';
		if (canCreateAutoApproval) {
			// Allow all sub-commands
			const subCommandsFirstWordOnly = Array.from(new Set(subCommands.map(command => command.split(' ')[0])));
			let subCommandLabel: string;
			let subCommandTooltip: string;
			if (subCommandsFirstWordOnly.length === 1) {
				subCommandLabel = localize('autoApprove.baseCommandSingle', 'Always Allow Command: {0}', subCommandsFirstWordOnly[0]);
				subCommandTooltip = localize('autoApprove.baseCommandSingleTooltip', 'Always allow command starting with `{0}` to run without confirmation', subCommandsFirstWordOnly[0]);
			} else {
				const commandSeparated = subCommandsFirstWordOnly.join(', ');
				subCommandLabel = localize('autoApprove.baseCommand', 'Always Allow Commands: {0}', commandSeparated);
				subCommandTooltip = localize('autoApprove.baseCommandTooltip', 'Always allow commands starting with `{0}` to run without confirmation', commandSeparated);
			}
			actions.push({
				label: subCommandLabel,
				tooltip: subCommandTooltip,
				data: {
					type: 'newRule',
					rule: subCommandsFirstWordOnly.map(key => ({
						key,
						value: true
					}))
				} satisfies TerminalNewAutoApproveButtonData
			});

			// Allow exact command line, don't do this if it's just the first sub-command's first
			// word
			if (subCommandsFirstWordOnly[0] !== commandLine) {
				actions.push({
					// Add an extra & since it's treated as a mnemonic
					label: localize('autoApprove.exactCommand', 'Always Allow Full Command Line: {0}', commandLine.replaceAll('&&', '&&&')),
					tooltip: localize('autoApprove.exactCommandTooltip', 'Always allow this exact command to run without confirmation'),
					data: {
						type: 'newRule',
						rule: {
							key: commandLine,
							value: {
								approve: true,
								matchCommandLine: true
							}
						}
					} satisfies TerminalNewAutoApproveButtonData
				});
			}
		}

		// Always show configure option
		actions.push({
			label: localize('autoApprove.configure', 'Configure Auto Approve...'),
			tooltip: localize('autoApprove.configureTooltip', 'Open settings to configure terminal command auto approval'),
			data: {
				type: 'configure'
			} satisfies TerminalNewAutoApproveButtonData
		});

		return actions;
	}
}

class BackgroundTerminalExecution extends Disposable {
	private _startMarker?: IXtermMarker;

	constructor(
		readonly instance: ITerminalInstance,
		private readonly _xterm: XtermTerminal,
		private readonly _commandLine: string
	) {
		super();

		this._startMarker = this._register(this._xterm.raw.registerMarker());
		this.instance.runCommand(this._commandLine, true);
	}
	getOutput(): string {
		return getOutput(this.instance, this._startMarker);
	}
}<|MERGE_RESOLUTION|>--- conflicted
+++ resolved
@@ -269,18 +269,11 @@
 						break;
 					}
 					case 'subCommand': {
-<<<<<<< HEAD
-						if (subCommandResults.length === 1) {
-							autoApproveInfo = new MarkdownString(`_${localize('autoApprove.rule', 'Auto approved by rule {0}', formatRuleLinks(subCommandResults))}_`);
-						} else if (subCommandResults.length > 1) {
-							autoApproveInfo = new MarkdownString(`_${localize('autoApprove.rules', 'Auto approved by rules {0}', formatRuleLinks(subCommandResults))}_`);
-=======
-						const uniqueRules = Array.from(new Set(subCommandResults.map(e => `[\`${e.rule!.sourceText}\`](settings_${e.rule!.sourceTarget})`)));
+						const uniqueRules = Array.from(new Set(subCommandResults));
 						if (uniqueRules.length === 1) {
-							autoApproveInfo = new MarkdownString(`_${localize('autoApprove.rule', 'Auto approved by rule {0}', uniqueRules[0])}_`);
+							autoApproveInfo = new MarkdownString(`_${localize('autoApprove.rule', 'Auto approved by rule {0}', formatRuleLinks(uniqueRules))}_`);
 						} else if (uniqueRules.length > 1) {
-							autoApproveInfo = new MarkdownString(`_${localize('autoApprove.rules', 'Auto approved by rules {0}', uniqueRules.join(', '))}_`);
->>>>>>> 7ca850c7
+							autoApproveInfo = new MarkdownString(`_${localize('autoApprove.rules', 'Auto approved by rules {0}', formatRuleLinks(uniqueRules))}_`);
 						}
 						break;
 					}
@@ -295,18 +288,11 @@
 					}
 					case 'subCommand': {
 						const deniedRules = subCommandResults.filter(e => e.result === 'denied');
-<<<<<<< HEAD
-						if (deniedRules.length === 1) {
-							autoApproveInfo = new MarkdownString(`_${localize('autoApproveDenied.rule', 'Auto approval denied by rule {0}', formatRuleLinks(deniedRules))}_`);
-						} else if (deniedRules.length > 1) {
-							autoApproveInfo = new MarkdownString(`_${localize('autoApproveDenied.rules', 'Auto approval denied by rules {0}', formatRuleLinks(deniedRules))}_`);
-=======
-						const uniqueRules = Array.from(new Set(deniedRules.map(e => `[\`${e.rule!.sourceText}\`](settings_${e.rule!.sourceTarget})`)));
+						const uniqueRules = Array.from(new Set(deniedRules));
 						if (uniqueRules.length === 1) {
-							autoApproveInfo = new MarkdownString(`_${localize('autoApproveDenied.rule', 'Auto approval denied by rule {0}', uniqueRules[0])}_`);
+							autoApproveInfo = new MarkdownString(`_${localize('autoApproveDenied.rule', 'Auto approval denied by rule {0}', formatRuleLinks(uniqueRules))}_`);
 						} else if (uniqueRules.length > 1) {
-							autoApproveInfo = new MarkdownString(`_${localize('autoApproveDenied.rules', 'Auto approval denied by rules {0}', uniqueRules.join(', '))}_`);
->>>>>>> 7ca850c7
+							autoApproveInfo = new MarkdownString(`_${localize('autoApproveDenied.rules', 'Auto approval denied by rules {0}', formatRuleLinks(uniqueRules))}_`);
 						}
 						break;
 					}
